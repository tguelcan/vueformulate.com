module.exports = {
  title: 'Vue Formulate',
  themeConfig: {
    sidebar: {
      '/guide/': [
        {
          title: 'Guide',
          collapsable: false,
          children: [
            {
              title: 'Installation',
              path: '/guide/installation',
              collapsable: true
            },
            {
              title: 'Introduction',
              path: '/guide/',
              collapsable: true
            },
            {
              title: 'Configuration',
              path: '/guide/configuration',
              collapsable: true
            },
            {
              title: 'Validation',
              path: '/guide/validation',
              collapsable: true
            }
          ]
        },
        {
          title: 'Inputs',
          collapsable: false,
          children: [
            '/guide/inputs/text',
            '/guide/inputs/box',
            '/guide/inputs/file',
            '/guide/inputs/select',
            '/guide/inputs/sliders',
            '/guide/inputs/textarea'
          ]
        },
        {
          title: 'Theme',
          collapsable: false,
          children: []
        }
      ]
    },
    nav: [
      { text: 'Home', link: '/' },
      { text: 'Guide', link: '/guide/' },
<<<<<<< HEAD
      { text: 'Inputs', link: '/guide/inputs/text/' },
      { text: 'Theme Builder', link: '/theme-builder' },
=======
      { text: 'Inputs', link: '/guide/inputs/text' },
      { text: 'Theme Builder', link: '/theme-builder/' },
>>>>>>> 36f8df4a
      { text: 'Github', link: 'https://github.com/wearebraid/vue-formulate' }
    ],
    searchPlaceholder: 'Search...',
    smoothScroll: true
  }
}<|MERGE_RESOLUTION|>--- conflicted
+++ resolved
@@ -51,13 +51,8 @@
     nav: [
       { text: 'Home', link: '/' },
       { text: 'Guide', link: '/guide/' },
-<<<<<<< HEAD
       { text: 'Inputs', link: '/guide/inputs/text/' },
-      { text: 'Theme Builder', link: '/theme-builder' },
-=======
-      { text: 'Inputs', link: '/guide/inputs/text' },
       { text: 'Theme Builder', link: '/theme-builder/' },
->>>>>>> 36f8df4a
       { text: 'Github', link: 'https://github.com/wearebraid/vue-formulate' }
     ],
     searchPlaceholder: 'Search...',
