--- conflicted
+++ resolved
@@ -44,13 +44,13 @@
               collapsable: true
             },
             {
-<<<<<<< HEAD
+              title: 'Localization',
+              path: '/guide/localization/',
+              collapsable: true
+            },
+            {
               title: 'Contributing',
               path: '/guide/contributing/',
-=======
-              title: 'Localization',
-              path: '/guide/localization/',
->>>>>>> 2b6e62f6
               collapsable: true
             }
           ]
