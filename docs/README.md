--- conflicted
+++ resolved
@@ -27,20 +27,10 @@
 ```html live
 <FormulateInput
   type="email"
-<<<<<<< HEAD
   label="What is your school email address?"
-  validation="required|email|ends_with:.edu"
+  validation="required|email|ends_with:university.edu"
   validation-name="School email"
-  :validation-messages="{
-    ends_with: 'Your email address must end in .edu'
-  }"
   placeholder="user@university.edu"
-=======
-  name="email"
-  label="What is your email?"
-  validation="required|email"
-  placeholder="jon@example.com"
->>>>>>> b4be3919
 />
 ```
 
