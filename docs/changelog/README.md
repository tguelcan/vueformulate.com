---
sidebar: auto
---

# Changelog

<<<<<<< HEAD
## v2.2.6 - March 25, 2020

- Fixes an issue that caused i18n support to fail when `$i18n.local` is a function.
- Adds support for a new `validation` event on inputs and forms.
- Some internals refactored to betters support coming scoped slot changes.
=======
## v2.2.6 - March 27, 2020

- Bumps `@braid/vue-formulate-i18n` to 1.3.3 which fixes some `devDependencies` that were in `dependencies`.
>>>>>>> 82ba8c79

## v2.2.5 - March 20, 2020

- Adds basic support for IE11.

:::warning Note
While the core features of Vue Formulate now work on IE11, the default snow
theme still needs a bit of work on more complex components like files.
:::

## v2.2.4 - March 18, 2020

- Adds support for third argument on `between` validation rule with `length` and `value` as supported options.

## v2.2.3 - March 16, 2020

- Adds support for Italian locale.
- Fixes a [small bug](https://github.com/wearebraid/vue-formulate/issues/35) with image previews on the `image` type.

## v2.2.2 - March 11, 2020

- Adds support for Japanese locale.
- Fixes French locale to include translations of all validation rules.

## v2.2.1 - March 9, 2020

- Fixes styling issues with file uploads and long filenames.
- Adds support for Portuguese locale

## v2.2.0 - March 7, 2020

- Adds a suite of tooling for form errors and back end [error handling](/guide/forms/error-handling).
- Improves the i18n architecture so contributors can add languages without adding to the package size.
- Added support for startsWith and endsWith field validation.
- Fixed a bug that caused validation rules to not be displayed on blur for the box classification.

## v2.1.1 - March 1, 2020

- Patches incorrect class name on `input` classifications.

## v2.1.0 - March 1, 2020

- Patched issue that caused `FormulateForm` to not properly hydrate a `box` classification when used with `:options`.
- Patched an issue that caused `radio` types to have an initial value when they should have been empty if used with `:options`.
- Fixed uploader handling when implemented with `Axios`.
- Added support for displaying initial values on on `file` classifications.
- Fixed "required" validation rule to failure when `file` upload occurred and then the file removed.

## v2.0.4 - February 29, 2020

- Patched `FormSubmission.js` to properly return upload results in submission payloads.
- Exposed new `values` prop to `FormulateForm`, an unbound way to set initial values.

## v2.0.3 - February 28, 2020

- Patched `max` validation rule message to output less than or equal to message.
- Re-factored rollup build for minified browser version (formulate.min.js)<|MERGE_RESOLUTION|>--- conflicted
+++ resolved
@@ -4,17 +4,14 @@
 
 # Changelog
 
-<<<<<<< HEAD
-## v2.2.6 - March 25, 2020
+## v2.3.0 - March 25, 2020
 
 - Fixes an issue that caused i18n support to fail when `$i18n.local` is a function.
 - Adds support for a new `validation` event on inputs and forms.
-- Some internals refactored to betters support coming scoped slot changes.
-=======
+
 ## v2.2.6 - March 27, 2020
 
 - Bumps `@braid/vue-formulate-i18n` to 1.3.3 which fixes some `devDependencies` that were in `dependencies`.
->>>>>>> 82ba8c79
 
 ## v2.2.5 - March 20, 2020
 
