--- conflicted
+++ resolved
@@ -42,14 +42,5 @@
 an object of [configuration options](/guide/configuration/).
 
 ```js
-<<<<<<< HEAD
 Vue.use(VueFormulate, options)
-=======
-Vue.use(VueFormulate, {
-  rules: {},
-  validationMessages: {
-    required: ({ name }) => `${name} is required`
-  }
-})
->>>>>>> 36f8df4a
 ```