# Introduction

<<<<<<< HEAD
Vue Formulate is the easiest way to build forms using [Vue](https://vuejs.org/).
Forms are surprisingly tedious to build — Vue Formulate is built to increase
developer happiness by anticipating pain points and exposing a clean APIs with
sensible defaults that make implementing common features as easy as possible.
In fact, there are only 2 components that need to be learned to create nearly
any type of form: `FormulateInput` and `FormulateForm`.

✓ Create any input element with a single component<br>
✓ Supports Vue `v-model` [binding](#model-binding)<br>
✓ [Re-populate an entire form](/guide/forms/#setting-initial-values) from a single object<br>
✓ [Generate a form](/guide/forms/#generating-forms) using json<br>
✓ Easy to add field labels<br>
✓ Easy to add help text<br>
✓ Easy to add [form validation](/guide/validation)<br>
✓ Easy to add [custom validation](/guide/validation/#custom-validation-rules) rules<br>
✓ Easy to modify [validation messages](/guide/validation/#customize-validation-messages)<br>
✓ Easy to add [custom inputs](/guide/custom-inputs)
=======
Vue Formulate is the easiest way to build forms using [Vue](https://vuejs.org/)
all while giving you a great deal of flexibility. While web forms appear deceptively simple to build,
experienced engineers are all too familiar with how quickly they can grow in
complexity, becoming difficult to implement. Raise your hand if web forms
are your favorite part of a project. Anyone...? Bueller?

How can forms be so complex? Consider a single input "field" and what it needs to
account for:

- Markup for each input type (text, textarea, select etc)
- A label
- An initial value when empty
- An initial state when pre-populated (such as in the case of an edit form for
an existing piece of content)
- Help text
- Field validation (required, valid email, password confirmation, etc)
- Error messages from front-end validation or the back-end
- Data bindings (v-model or events)
- and more...

Vue Formulate aims to increases developer happiness by considering all of
these complexities by exposing a clean API with sensible defaults making the implementation
of these features effortless. Vue Formulate only uses only two components to create nearly any type of form: `FormulateInput` and
`FormulateForm`.

### What it's not

While Vue Formulate is a powerful tool for building forms, there are some things
this package does not attempt to do:

  1. This is not a form _layout_ tool. Want inputs next to each other? Cool!
    Just wrap some inputs in a `<div>` and sprinkle on `flexbox`. This
    package assumes you'll still be responsible for form layout.
  2. This package is BYOB — bring your own backend. Vue Formulate doesn't care
    at all about the backend you choose; the closest it gets to caring is when
    using [file inputs](/inputs/files)).
>>>>>>> 1faff025

## Inputs
Every type of input in Vue Formulate is an instance of the `FormulateInput`
component. This component is used whether you need a text input, password,
select list, checkbox, or date picker. It doesn't get much easier
to remember than that.

### A simple example
The simplest implementation of Vue Formulate is just outputting a
single `FormulateInput` with no additional configuration:

```vue
<FormulateInput type="text" />
```
**Output**:

<demo-1-inputs />

Familiar right? This is essentially equivalent to the native HTML:

```html
<input type="text">
```

### Outputting different input types
**All Vue Formulate inputs share this same syntax.** Swap out the value of `type`
to get the desired element, even if the internal html structure differs. For example
a `<textarea>` is a completely different element than `<input>` in HTML, but in
Vue Formulate you only need to remember to change the `type`.

```vue
<FormulateInput type="textarea" />
```

**Output**:

<demo-2-inputs />

::: tip
With Vue Formulate you only need to use the supplied `FormulateInput` element and
pass the appropriate `type` to generate the input type that you need. No need to
remember a variety of component names to handle different input types.
:::


## Model binding

Vue Formulate uses model binding (`v-model`) to read/write values in and out of
inputs. You can bind data on a `<FormulateInput>`, `<FormulateForm>`, or both (read
the [forms](#forms) documentation for information on form binding).


```vue
<template>
  <div>
    <FormulateInput
      type="text"
      label="What is your name?"
      v-model="value"
    />
    <strong>Hello <em>{{ value }}</em>!</strong>
  </div>
</template>

<script>
export default {
  data () {
    return {
      value: 'My initial value'
    }
  }
}
</script>
```

**Output:**

<demo-1-binding />

### Double binding

Because the input's value is bound to the model you can bind the
model to multiple inputs, even triggering validation errors on those other
elements.

```vue
<template>
  <div>
    <FormulateInput
      type="text"
      label="Favorite car brand?"
      validation="not:Toyota"
      validation-name="car brand"
      error-behavior="live"
      v-model="brand"
    />
    <FormulateInput
      type="radio"
      v-model="brand"
      error-behavior="live"
      validation="in:Toyota,Honda"
      :options="{Toyota: 'I like Toyota', Honda: 'I like Honda' }"
    />
  </div>
</template>

<script>
export default {
  data () {
    return {
      brand: 'Honda'
    }
  }
}
</script>
```
**Output:**
<demo-2-binding />

### Array binding

Certain types of inputs set an `array` of values on their model.

```vue
<FormulateInput
  type="checkbox"
  label="Which animals make good pets?"
  v-model="pets"
  :options="{dog: 'Dogs', alligators: 'Alligators', cat: 'Cats'}"
/>
```
**Output:**


<demo-3-binding />


:::tip Read more...
Model binding isn't all you can do with a `FormulateInput` element! Read more
about:

- [Validation](/guide/validation)
- [Custom inputs](/guide/custom-inputs)
- [Options](/guide/inputs#input-options)
- [And more...](/guide/inputs)
:::

### Form binding

In addition to binding values to individual `FormulateInput` fields, you can
also collect all the values from a collection of inputs by wrapping them in
a `FormulateForm` and placing a `v-model` on that element.


```vue
<FormulateForm
  v-model="formValues"
>
  <FormulateInput
    name="name"
    label="What is your name?"
    validation="required"
  />
  <FormulateInput
    type="submit"
    label="Sign up"
  />
</FormulateForm>
```

<demo-form />

:::tip Read more...
That’s not all folks...the `FormulateForm` element several other really
valuable features like form submission, group validation, and file uploads.

[Read more on the `FormulateForm` page](/guide/forms)
:::


### What it isn’t

While Vue Formulate is a powerful tool for building forms there are some things
this package does not aim to do:

  1. This is not a form _layout_ tool. Want inputs next to each other? Cool!
    Just wrap some inputs in a `<div>` and sprinkle on the `flexbox`. This
    package assumes you'll still be responsible for form layout.
  2. This package is BYOB — bring your own backend. Vue Formulate doesn't care
    a lick about the backend you choose (the closest it gets to caring is when
    using [file inputs](/inputs/files))<|MERGE_RESOLUTION|>--- conflicted
+++ resolved
@@ -1,6 +1,5 @@
 # Introduction
 
-<<<<<<< HEAD
 Vue Formulate is the easiest way to build forms using [Vue](https://vuejs.org/).
 Forms are surprisingly tedious to build — Vue Formulate is built to increase
 developer happiness by anticipating pain points and exposing a clean APIs with
@@ -18,44 +17,6 @@
 ✓ Easy to add [custom validation](/guide/validation/#custom-validation-rules) rules<br>
 ✓ Easy to modify [validation messages](/guide/validation/#customize-validation-messages)<br>
 ✓ Easy to add [custom inputs](/guide/custom-inputs)
-=======
-Vue Formulate is the easiest way to build forms using [Vue](https://vuejs.org/)
-all while giving you a great deal of flexibility. While web forms appear deceptively simple to build,
-experienced engineers are all too familiar with how quickly they can grow in
-complexity, becoming difficult to implement. Raise your hand if web forms
-are your favorite part of a project. Anyone...? Bueller?
-
-How can forms be so complex? Consider a single input "field" and what it needs to
-account for:
-
-- Markup for each input type (text, textarea, select etc)
-- A label
-- An initial value when empty
-- An initial state when pre-populated (such as in the case of an edit form for
-an existing piece of content)
-- Help text
-- Field validation (required, valid email, password confirmation, etc)
-- Error messages from front-end validation or the back-end
-- Data bindings (v-model or events)
-- and more...
-
-Vue Formulate aims to increases developer happiness by considering all of
-these complexities by exposing a clean API with sensible defaults making the implementation
-of these features effortless. Vue Formulate only uses only two components to create nearly any type of form: `FormulateInput` and
-`FormulateForm`.
-
-### What it's not
-
-While Vue Formulate is a powerful tool for building forms, there are some things
-this package does not attempt to do:
-
-  1. This is not a form _layout_ tool. Want inputs next to each other? Cool!
-    Just wrap some inputs in a `<div>` and sprinkle on `flexbox`. This
-    package assumes you'll still be responsible for form layout.
-  2. This package is BYOB — bring your own backend. Vue Formulate doesn't care
-    at all about the backend you choose; the closest it gets to caring is when
-    using [file inputs](/inputs/files)).
->>>>>>> 1faff025
 
 ## Inputs
 Every type of input in Vue Formulate is an instance of the `FormulateInput`
