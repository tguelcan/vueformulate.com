--- conflicted
+++ resolved
@@ -90,11 +90,7 @@
 [alpha](#alpha)) above.
 
 ```vue
-<<<<<<< HEAD
-<FormulateInput
-=======
-<VueFormulate
->>>>>>> 36f8df4a
+<FormulateInput
   type="text"
   label="Enter your desired username"
   name="username"
