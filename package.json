{
  "name": "vueformulate.com",
  "repository": {
    "type": "git",
    "url": "git@github.com:wearebraid/vueformulate.com.git"
  },
  "author": "Justin Schroeder <justin@wearebraid.com>",
  "license": "MIT",
  "scripts": {
    "dev": "npx vuepress dev docs",
    "build": "vuepress build docs"
  },
  "dependencies": {
<<<<<<< HEAD
    "@braid/vue-formulate": "git+ssh://git@github.com/wearebraid/vue-formulate.git#feature/locales",
    "axios": "^0.19.2",
    "install": "^0.13.0"
=======
    "@braid/vue-formulate": "2.1.1",
    "@braid/vue-formulate-i18n": "^1.0.0",
    "axios": "^0.19.2"
>>>>>>> 46ac8b91
  },
  "devDependencies": {
    "@vuepress/plugin-google-analytics": "^1.3.1",
    "is-plain-object": "^3.0.0",
    "is-url": "^1.2.4",
    "nanoid": "^2.1.11",
    "node-sass": "^4.13.1",
    "sass-loader": "^8.0.2",
    "vuepress": "^1.3.1",
    "vuepress-plugin-live": "^1.4.2"
  }
}<|MERGE_RESOLUTION|>--- conflicted
+++ resolved
@@ -11,15 +11,8 @@
     "build": "vuepress build docs"
   },
   "dependencies": {
-<<<<<<< HEAD
     "@braid/vue-formulate": "git+ssh://git@github.com/wearebraid/vue-formulate.git#feature/locales",
-    "axios": "^0.19.2",
-    "install": "^0.13.0"
-=======
-    "@braid/vue-formulate": "2.1.1",
-    "@braid/vue-formulate-i18n": "^1.0.0",
     "axios": "^0.19.2"
->>>>>>> 46ac8b91
   },
   "devDependencies": {
     "@vuepress/plugin-google-analytics": "^1.3.1",
